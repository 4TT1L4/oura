--- conflicted
+++ resolved
@@ -219,12 +219,7 @@
                 .find(|(k, _)| *k == (idx as u32))
                 .map(|(_, v)| v);
 
-<<<<<<< HEAD
             let tx_hash = tx.to_hash().to_hex();
-=======
-            #[allow(deprecated)]
-            let tx_hash = crypto::hash_transaction(tx).to_hex();
->>>>>>> 36b7a602
 
             let child = self.child_writer(EventContext {
                 tx_idx: Some(idx),
