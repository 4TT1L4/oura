--- conflicted
+++ resolved
@@ -280,29 +280,14 @@
                 "POOL-",
                 Color::DarkMagenta,
                 max_width,
-<<<<<<< HEAD
                 format!("{{ pool: {}, epoch: {} }}", pool, epoch),
             ),
-            EventData::GenesisKeyDelegation => LogLine::new_raw(
-=======
-            },
-            EventData::PoolRetirement { pool, epoch } => LogLine {
-                prefix: "POOL-",
-                color: Color::DarkMagenta,
-                content: format!("{{ pool: {}, epoch: {} }}", pool, epoch),
-                source,
-                max_width,
-            },
-            EventData::GenesisKeyDelegation { } => LogLine {
-                prefix: "GENESIS",
-                color: Color::Magenta,
-                content: "{{ ... }}".to_string(),
->>>>>>> 0a4790c7
+            EventData::GenesisKeyDelegation { } => LogLine::new_raw(
                 source,
                 "GENESIS",
                 Color::Magenta,
                 max_width,
-                "{{ ... }}".to_string(),
+                 "{{ ... }}".to_string(),
             ),
             EventData::MoveInstantaneousRewardsCert {
                 from_reserves,
